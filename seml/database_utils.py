--- conflicted
+++ resolved
@@ -71,29 +71,9 @@
     return parsed
 
 
-def numpy_dict_to_value(d):
-    if 'py/object' in d.keys() and d['py/object'].startswith('numpy.'):
-        return d['value']
-    else:
-        for k, v in d.items():
-            if type(v) is dict:
-                d[k] = numpy_dict_to_value(v)
-        return d
-
-
 def parse_jsonpickle(db_entry):
-<<<<<<< HEAD
     import jsonpickle.ext.numpy as jsonpickle_numpy
     jsonpickle_numpy.register_handlers()
-=======
-    db_entry = numpy_dict_to_value(db_entry)
-    db_entry = str(db_entry)
-    db_entry = db_entry.replace("\'", "\"")
-    db_entry = db_entry.replace("False", "false")
-    db_entry = db_entry.replace("True", "true")
-    db_entry = db_entry.replace("json://", "")
-    db_entry = db_entry.replace("None", "null")
->>>>>>> f116fdae
     try:
         parsed = jsonpickle.loads(json.dumps(db_entry, default=json_util.default), keys=False)
     except IndexError:
@@ -205,12 +185,6 @@
 
     access_dict = {}
 
-<<<<<<< HEAD
-    if path is None:
-        path = SETTINGS.DATABASE.MONGODB_CONFIG_PATH
-
-=======
->>>>>>> f116fdae
     error_str = f"Please supply your MongoDB credentials at {path} in the format:\n"\
                 "username: <your_username>\npassword: <your_password>\nport: <port>\n"\
                 "database:<database_name>\n host: <hostname>"
