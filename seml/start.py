--- conflicted
+++ resolved
@@ -131,17 +131,12 @@
                      and exp_array[0][0]['seml']['conda_environment'] is not None)
 
     # Construct Slurm script
-<<<<<<< HEAD
-    with open(f"{os.path.dirname(__file__)}/slurm_template.sh", 'r') as f:
-        template = f.read()
+    template = pkg_resources.resource_string(__name__, "slurm_template.sh").decode("utf-8")
     if 'project_root_dir' in exp_array[0][0]['seml']:
         project_root = exp_array[0][0]['seml']['project_root_dir']
     else:
         project_root = exp_array[0][0]['seml']['config_dir']
 
-=======
-    template = pkg_resources.resource_string(__name__, "slurm_template.sh").decode("utf-8")
->>>>>>> 8242d53d
     script = template.format(
             sbatch_options=sbatch_options_str,
             project_root_dir=project_root,
