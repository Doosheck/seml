--- conflicted
+++ resolved
@@ -4,13 +4,9 @@
 import datetime
 from getpass import getpass
 import copy
-import shutil
 import os
-<<<<<<< HEAD
 import shutil
 import gridfs
-=======
->>>>>>> 079a9eec
 
 from seml.config import check_config
 from seml.database import get_collection, build_filter_dict
@@ -184,11 +180,7 @@
             logging.info(f"Removed file observer directory {observer_dir}")
 
 
-<<<<<<< HEAD
 def delete_experiments(db_collection_name, sacred_id, filter_states, batch_id, filter_dict, yes=False):
-=======
-def delete_experiments(db_collection_name, sacred_id, filter_states, batch_id, filter_dict):
->>>>>>> 079a9eec
     collection = get_collection(db_collection_name)
     if sacred_id is None:
         if len({*States.PENDING, *States.RUNNING, *States.KILLED} & set(filter_states)) > 0:
@@ -203,16 +195,9 @@
         if ndelete >= SETTINGS.CONFIRM_DELETE_THRESHOLD:
             if not yes and input(f"Are you sure? (y/n) ").lower() != "y":
                 exit()
-<<<<<<< HEAD
         for run in collection.find(filter_dict, {'config.file_observer_base_dir': 1, '_id': 1}):
             delete_file_observer_dir(run)
-=======
-        else:
-            logging.info(f"Deleting {ndelete} configuration{s_if(ndelete)} from database collection.")
-        for run in collection.find(filter_dict, {'config.file_observer_base_dir': 1, '_id': 1}):
-            delete_file_observer_dir(run)
-
->>>>>>> 079a9eec
+
         collection.delete_many(filter_dict)
 
     else:
